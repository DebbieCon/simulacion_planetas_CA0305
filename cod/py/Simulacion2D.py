--- conflicted
+++ resolved
@@ -25,7 +25,6 @@
         '''
         super().__init__(cuerpos, G, h)
         self._animacion = None
-<<<<<<< HEAD
     
     @property
     def animacion(self):
@@ -41,7 +40,6 @@
                 Animación de la simulación 2D, se usa para mostrar la animación en pantalla.
         '''
         return self._animacion  
-=======
 
     @property
     def animacion(self):
@@ -56,38 +54,8 @@
             Función de animación matplotlib.animation.FuncAnimation
         '''
         return self._animacion
->>>>>>> 518697d7
     
-    @animacion.setter
-    def animacion(self, value):
-        '''
-<<<<<<< HEAD
-        Establece la animación de la simulación 2D.
-
-        Parámetros
-        ----------
-            value : FuncAnimation
-                Animación de la simulación 2D, se usa para mostrar la animación en pantalla.
-        Retorna
-        -------
-        '''
-        self._animacion = value
-    
-    def animar(self):
-
-=======
-        Establece la animación de la simulación en 2D.
-
-        Parámetros
-        ----------
-            value : Función de animación matplotlib.animation.FuncAnimation
-                La función de animación a establecer.
-        Retorna
-        -------
-            
-        '''
-        self._animacion = value
-
+   
     def animar(self):
         '''
         Animación de la simulación en 2D, se usa matplotlib.animation.FuncAnimation
@@ -100,7 +68,6 @@
         -------
             
         '''
->>>>>>> 518697d7
         trayectorias = self._trayectorias
         n_cuerpos = len(trayectorias)
         
@@ -139,28 +106,6 @@
                                   [trayectorias[i][frame][1]])
             return lineas + puntos
         
-<<<<<<< HEAD
-        self._animacion = animation.FuncAnimation(
-            fig, actualizar, frames=len(trayectorias[0]), 
-            init_func=unir, blit=True, interval=20
-        )
-        plt.legend(loc='upper right') 
-        plt.tight_layout()
-        plt.show()
-
-        def guardar_animacion(self, nombre_archivo: str):
-            '''
-            Guarda la animación en un archivo MP4.
-
-            Parámetros
-            ----------
-                nombre_archivo : str
-                    Nombre del archivo donde se guardará la animación.
-            Retorna
-            -------
-            '''
-            self._animacion.save(nombre_archivo, writer='ffmpeg', fps=30)
-=======
         anim = animation.FuncAnimation(
             fig, actualizar, frames=len(trayectorias[0]), 
             init_func=unir, blit=True, interval=20
@@ -185,4 +130,3 @@
         '''
         self.animacion.save(nombre_archivo, writer='ffmpeg', fps=30)
         print(f"Animación guardada como {nombre_archivo}")
->>>>>>> 518697d7
